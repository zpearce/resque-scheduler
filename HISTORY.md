--- conflicted
+++ resolved
@@ -1,15 +1,22 @@
 ## 2.0.0 (???)
+
+
+## 2.0.0.c
+
+* Rake task drop a pid file (sreeix)
+
+## 2.0.0.b
+
+* Bug fixes
+
+## 2.0.0.a
 
 * Dynamic schedule support (brianjlandau, davidyang)
 * Now depends on redis >=1.3
-<<<<<<< HEAD
-* Rake task drop a pid file (sreeix)
-=======
 
 ## 1.9.9 (2011-03-29)
 
 * Compatibility with resque 1.15.0
->>>>>>> 5050f3ca
 
 ## 1.9.8 (???)
 
